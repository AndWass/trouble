--- conflicted
+++ resolved
@@ -680,19 +680,8 @@
                     Event::NumberOfCompletedPackets(c) => {
                         // Explicitly ignoring for now
                         for entry in c.completed_packets.iter() {
-<<<<<<< HEAD
-                            match (entry.handle(), entry.num_completed_packets()) {
-                                (Ok(handle), Ok(completed)) => {
-                                    let _ = host.connections.confirm_sent(handle, completed as usize);
-                                }
-                                (Ok(handle), Err(e)) => {
-                                    warn!("[host] error processing completed packets for {:?}: {:?}", handle, e);
-                                }
-                                _ => {}
-=======
                             if let (Ok(handle), Ok(completed)) = (entry.handle(), entry.num_completed_packets()) {
                                 let _ = host.connections.confirm_sent(handle, completed as usize);
->>>>>>> 7f383028
                             }
                         }
                     }
